const express = require('express')
// jsonwebtoken docs: https://github.com/auth0/node-jsonwebtoken
const crypto = require('crypto')
// Passport docs: http://www.passportjs.org/docs/
const passport = require('passport')
// bcrypt docs: https://github.com/kelektiv/node.bcrypt.js
const bcrypt = require('bcrypt')

// see above for explanation of "salting", 10 rounds is recommended
const bcryptSaltRounds = 10

// pull in error types and the logic to handle them and set status codes
const errors = require('../../lib/custom_errors')

const BadParamsError = errors.BadParamsError
const BadCredentialsError = errors.BadCredentialsError

const User = require('../models/user')

// passing this as a second argument to `router.<verb>` will make it
// so that a token MUST be passed for that route to be available
// it will also set `res.user`
const requireToken = passport.authenticate('bearer', { session: false })

// instantiate a router (mini app that only handles routes)
const router = express.Router()

// SIGN UP
// POST /sign-up
router.post('/sign-up', (req, res, next) => {
  // start a promise chain, so that any errors will pass to `handle`
  Promise.resolve(req.body.credentials)
    // reject any requests where `credentials.password` is not present, or where
    // the password is an empty string
    .then(credentials => {
      if (!credentials ||
          !credentials.password ||
          credentials.password !== credentials.password_confirmation) {
        throw new BadParamsError()
      }
    })
    // generate a hash from the provided password, returning a promise
    .then(() => bcrypt.hash(req.body.credentials.password, bcryptSaltRounds))
    .then(hash => {
      // return necessary params to create a user
      return {
        email: req.body.credentials.email,
<<<<<<< HEAD
        name: req.body.credentials.name,
        ID: req.body.credentials.ID,
        mobileNumber:req.body.credentials.mobileNumber,
=======
        name: req.body.credentials.name ,
        ID   :req.body.credentials.ID ,
        mobileNumber : req.body.credentials.  mobileNumber ,

>>>>>>> 93610dcd
        hashedPassword: hash
      }
    })
    // create user with provided email and hashed password
    .then(user => User.create(user))
    // send the new user object back with status 201, but `hashedPassword`
    // won't be send because of the `transform` in the User model
    .then(user => res.status(201).json({ user: user.toObject() }))
    // pass any errors along to the error handler
    .catch(next)
})

// SIGN IN
// POST /sign-in
router.post('/sign-in', (req, res, next) => {
  const pw = req.body.credentials.password
  let user

  // find a user based on the email that was passed
  User.findOne({ email: req.body.credentials.email })
    .then(record => {
      // if we didn't find a user with that email, send 401
      if (!record) {
        throw new BadCredentialsError()
      }
      // save the found user outside the promise chain
      user = record
      // `bcrypt.compare` will return true if the result of hashing `pw`
      // is exactly equal to the hashed password stored in the DB
      return bcrypt.compare(pw, user.hashedPassword)
    })
    .then(correctPassword => {
      // if the passwords matched
      if (correctPassword) {
        // the token will be a 16 byte random hex string
        const token = crypto.randomBytes(16).toString('hex')
        user.token = token
        // save the token to the DB as a property on user
        return user.save()
      } else {
        // throw an error to trigger the error handler and end the promise chain
        // this will send back 401 and a message about sending wrong parameters
        throw new BadCredentialsError()
      }
    })
    .then(user => {
      // return status 201, the email, and the new token
      res.status(201).json({ user: user.toObject() })
    })
    .catch(next)
})

// CHANGE password
// PATCH /change-password
router.patch('/change-password', requireToken, (req, res, next) => {
  let user
  // `req.user` will be determined by decoding the token payload
  User.findById(req.user.id)
    // save user outside the promise chain
    .then(record => { user = record })
    // check that the old password is correct
    .then(() => bcrypt.compare(req.body.passwords.old, user.hashedPassword))
    // `correctPassword` will be true if hashing the old password ends up the
    // same as `user.hashedPassword`
    .then(correctPassword => {
      // throw an error if the new password is missing, an empty string,
      // or the old password was wrong
      if (!req.body.passwords.new || !correctPassword) {
        throw new BadParamsError()
      }
    })
    // hash the new password
    .then(() => bcrypt.hash(req.body.passwords.new, bcryptSaltRounds))
    .then(hash => {
      // set and save the new hashed password in the DB
      user.hashedPassword = hash
      return user.save()
    })
    // respond with no content and status 200
    .then(() => res.sendStatus(204))
    // pass any errors along to the error handler
    .catch(next)
})

router.delete('/sign-out', requireToken, (req, res, next) => {
  // create a new random token for the user, invalidating the current one
  req.user.token = crypto.randomBytes(16)
  // save the token and respond with 204
  req.user.save()
    .then(() => res.sendStatus(204))
    .catch(next)
})

module.exports = router<|MERGE_RESOLUTION|>--- conflicted
+++ resolved
@@ -45,16 +45,10 @@
       // return necessary params to create a user
       return {
         email: req.body.credentials.email,
-<<<<<<< HEAD
-        name: req.body.credentials.name,
-        ID: req.body.credentials.ID,
-        mobileNumber:req.body.credentials.mobileNumber,
-=======
         name: req.body.credentials.name ,
         ID   :req.body.credentials.ID ,
         mobileNumber : req.body.credentials.  mobileNumber ,
 
->>>>>>> 93610dcd
         hashedPassword: hash
       }
     })
