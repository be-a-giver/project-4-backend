const mongoose = require('mongoose')

const userSchema = new mongoose.Schema({
  email: {
    type: String,
    required: true,
    unique: true
  },
<<<<<<< HEAD

  name: {
    type: String,
    required: true
  } ,

  ID : {
    type : String,
    required: true
  },

   mobileNumber : {
     type: String,
     required: true
   }, 
   
=======
  name : {
    type: String,
    required: true
    
  },
  ID: {
    type: String,
    required: true
    
  },

 
  mobileNumber: {
    type: Number,
    required: true
    
  },


>>>>>>> 93610dcd
  hashedPassword: {
    type: String,
    required: true
  },
  token: String
}, {
  timestamps: true,
  toObject: {
    // remove `hashedPassword` field when we call `.toObject`
    transform: (_doc, user) => {
      delete user.hashedPassword
      return user
    }
  }
})

userSchema.virtual('patients', {
  ref: 'Patient',
  localField: '_id',
  foreignField: 'owner'
});

module.exports = mongoose.model('User', userSchema)<|MERGE_RESOLUTION|>--- conflicted
+++ resolved
@@ -6,44 +6,7 @@
     required: true,
     unique: true
   },
-<<<<<<< HEAD
 
-  name: {
-    type: String,
-    required: true
-  } ,
-
-  ID : {
-    type : String,
-    required: true
-  },
-
-   mobileNumber : {
-     type: String,
-     required: true
-   }, 
-   
-=======
-  name : {
-    type: String,
-    required: true
-    
-  },
-  ID: {
-    type: String,
-    required: true
-    
-  },
-
- 
-  mobileNumber: {
-    type: Number,
-    required: true
-    
-  },
-
-
->>>>>>> 93610dcd
   hashedPassword: {
     type: String,
     required: true
@@ -62,7 +25,6 @@
 
 userSchema.virtual('patients', {
   ref: 'Patient',
-  localField: '_id',
   foreignField: 'owner'
 });
 
